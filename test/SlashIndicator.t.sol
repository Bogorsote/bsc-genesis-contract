pragma solidity ^0.8.10;

import "./utils/Deployer.sol";

contract SlashIndicatorTest is Deployer {
    event validatorSlashed(address indexed validator0);
    event ValidatorSlashed(address indexed operatorAddress, uint256 jailUntil, uint256 slashAmount, uint8 slashType);

    uint256 public burnRatio;
    uint256 public burnRatioScale;
    uint256 public systemRewardRatio;
    uint256 public systemRewardRatioScale;

    address public coinbase;
    address public validator0;
    address public validatorLast;

    function setUp() public {
        burnRatio =
            bscValidatorSet.isSystemRewardIncluded() ? bscValidatorSet.burnRatio() : bscValidatorSet.INIT_BURN_RATIO();
        burnRatioScale = bscValidatorSet.BLOCK_FEES_RATIO_SCALE();

        systemRewardRatio = bscValidatorSet.isSystemRewardIncluded()
            ? bscValidatorSet.systemRewardRatio()
            : bscValidatorSet.INIT_SYSTEM_REWARD_RATIO();
        systemRewardRatioScale = bscValidatorSet.BLOCK_FEES_RATIO_SCALE();

        address[] memory validators = bscValidatorSet.getValidators();
        validator0 = validators[0];
        validatorLast = validators[validators.length - 1];

        coinbase = block.coinbase;
        vm.deal(coinbase, 100 ether);

        // set gas price to zero to send system slash tx
        vm.txGasPrice(0);
        vm.mockCall(address(0x66), "", hex"01");

        // close staking channel
        // remove this after final sunset hard fork
        if (crossChain.registeredContractChannelMap(VALIDATOR_CONTRACT_ADDR, STAKING_CHANNELID)) {
            bytes memory key = "enableOrDisableChannel";
            bytes memory valueBytes = bytes(hex"0800");
            _updateParamByGovHub(key, valueBytes, address(crossChain));
            assertTrue(!crossChain.registeredContractChannelMap(VALIDATOR_CONTRACT_ADDR, STAKING_CHANNELID));
        }
    }

    function testGov() public {
        bytes memory key = "misdemeanorThreshold";
        bytes memory value = bytes(hex"0000000000000000000000000000000000000000000000000000000000000064"); // 100
        _updateParamByGovHub(key, value, address(slashIndicator));
        assertEq(slashIndicator.misdemeanorThreshold(), 100);

        key = "felonyThreshold";
        value = bytes(hex"00000000000000000000000000000000000000000000000000000000000000c8"); // 200
        _updateParamByGovHub(key, value, address(slashIndicator));
        assertEq(slashIndicator.felonyThreshold(), 200);

        key = "felonySlashRewardRatio";
        value = bytes(hex"0000000000000000000000000000000000000000000000000000000000000032"); // 50
        _updateParamByGovHub(key, value, address(slashIndicator));
        assertEq(slashIndicator.felonySlashRewardRatio(), 50);
    }

    function testSlash() public {
        vm.expectRevert(bytes("the message sender must be the block producer"));
        slashIndicator.slash(validator0);

        vm.startPrank(coinbase);
        (, uint256 origin) = slashIndicator.getSlashIndicator(validator0);
        for (uint256 i = 1; i < 10; ++i) {
            vm.expectEmit(true, false, false, true, address(slashIndicator));
            emit validatorSlashed(validator0);
            slashIndicator.slash(validator0);
            vm.roll(block.number + 1);
            (, uint256 count) = slashIndicator.getSlashIndicator(validator0);
            assertEq(origin + i, count);
        }
        vm.stopPrank();
    }

    function testMaintenance() public {
        vm.prank(validator0);
        bscValidatorSet.enterMaintenance();

        (, uint256 countBefore) = slashIndicator.getSlashIndicator(validator0);
        vm.prank(coinbase);
        slashIndicator.slash(validator0);
        (, uint256 countAfter) = slashIndicator.getSlashIndicator(validator0);
        assertEq(countAfter, countBefore);

        vm.prank(validator0);
        vm.expectRevert(bytes("can not enter Temporary Maintenance"));
        bscValidatorSet.enterMaintenance();

        // exit maintenance
        vm.prank(validator0);
        bscValidatorSet.exitMaintenance();
        vm.roll(block.number + 1);
        vm.prank(coinbase);
        slashIndicator.slash(validator0);
        (, countAfter) = slashIndicator.getSlashIndicator(validator0);
        assertEq(countAfter, countBefore + 1);

        vm.prank(validator0);
        vm.expectRevert(bytes("can not enter Temporary Maintenance"));
        bscValidatorSet.enterMaintenance();
    }

<<<<<<< HEAD
    function testMisdemeanor() public {
        (, address[] memory consensusAddrs, uint64[] memory votingPowers, bytes[] memory voteAddrs) =
            _batchCreateValidators(21);

        vm.startPrank(coinbase);
        bscValidatorSet.updateValidatorSetV2(consensusAddrs, votingPowers, voteAddrs);

        uint256 _deposit = 1 ether;
        uint256 _incoming = _calcIncoming(_deposit);
        bscValidatorSet.deposit{ value: _deposit }(consensusAddrs[0]);
        assertEq(_incoming, bscValidatorSet.getIncoming(consensusAddrs[0]));

        for (uint256 i; i < 50; ++i) {
            vm.roll(block.number + 1);
            slashIndicator.slash(consensusAddrs[0]);
        }
        (, uint256 count) = slashIndicator.getSlashIndicator(consensusAddrs[0]);
        assertEq(50, count);
        assertEq(0, bscValidatorSet.getIncoming(consensusAddrs[0]));

        // enter maintenance, cannot be slashed
        vm.roll(block.number + 1);
        slashIndicator.slash(consensusAddrs[0]);
        (, count) = slashIndicator.getSlashIndicator(consensusAddrs[0]);
        assertEq(50, count);

        address[] memory newVals = new address[](3);
        uint64[] memory newVotingPowers = new uint64[](3);
        bytes[] memory newVoteAddrs = new bytes[](3);
        for (uint256 i; i < 3; ++i) {
            newVals[i] = consensusAddrs[i];
            newVotingPowers[i] = votingPowers[i];
            newVoteAddrs[i] = voteAddrs[i];
        }
        bscValidatorSet.updateValidatorSetV2(newVals, newVotingPowers, newVoteAddrs);

        bscValidatorSet.deposit{ value: 2 ether }(newVals[0]);
        assertEq(_incoming * 2, bscValidatorSet.getIncoming(newVals[0]));

        for (uint256 i; i < 37; ++i) {
            vm.roll(block.number + 1);
            slashIndicator.slash(newVals[0]);
        }
        (, count) = slashIndicator.getSlashIndicator(newVals[0]);
        assertEq(50, count);
        assertEq(0, bscValidatorSet.getIncoming(newVals[0]));
        assertEq(_incoming, bscValidatorSet.getIncoming(newVals[1]));
        assertEq(_incoming, bscValidatorSet.getIncoming(newVals[2]));

        bscValidatorSet.deposit{ value: _deposit }(newVals[1]);
        assertEq(_incoming * 2, bscValidatorSet.getIncoming(newVals[1]));
        for (uint256 i; i < 50; ++i) {
            vm.roll(block.number + 1);
            slashIndicator.slash(newVals[1]);
        }
        assertEq(_incoming, bscValidatorSet.getIncoming(newVals[0]));
        assertEq(0, bscValidatorSet.getIncoming(newVals[1]));
        assertEq(_incoming * 2, bscValidatorSet.getIncoming(newVals[2]));

        assertEq(_incoming * 2, bscValidatorSet.getIncoming(newVals[2]));
        for (uint256 i; i < 50; ++i) {
            vm.roll(block.number + 1);
            slashIndicator.slash(newVals[2]);
        }
        assertEq(_incoming * 2, bscValidatorSet.getIncoming(newVals[0]));
        assertEq(_incoming, bscValidatorSet.getIncoming(newVals[1]));
        assertEq(0, bscValidatorSet.getIncoming(newVals[2]));
        vm.stopPrank();
    }

    function testFelony() public {
        (, address[] memory consensusAddrs, uint64[] memory votingPowers, bytes[] memory voteAddrs) =
            _batchCreateValidators(3);

        vm.startPrank(coinbase);
        bscValidatorSet.updateValidatorSetV2(consensusAddrs, votingPowers, voteAddrs);

        uint256 _deposit = 1 ether;
        uint256 _incoming = _calcIncoming(_deposit);
        bscValidatorSet.deposit{ value: _deposit }(consensusAddrs[0]);
        assertEq(_incoming, bscValidatorSet.getIncoming(consensusAddrs[0]));

        for (uint256 i; i < 50; ++i) {
            vm.roll(block.number + 1);
            slashIndicator.slash(consensusAddrs[0]);
        }
        (, uint256 count) = slashIndicator.getSlashIndicator(consensusAddrs[0]);
        assertEq(50, count);
        assertEq(0, bscValidatorSet.getIncoming(consensusAddrs[0]));
        vm.stopPrank();

        vm.prank(consensusAddrs[0]);
        bscValidatorSet.exitMaintenance();

        vm.startPrank(coinbase);
        bscValidatorSet.deposit{ value: _deposit }(consensusAddrs[0]);
        for (uint256 i; i < 100; ++i) {
            vm.roll(block.number + 1);
            slashIndicator.slash(consensusAddrs[0]);
        }
        (, count) = slashIndicator.getSlashIndicator(consensusAddrs[0]);
        assertEq(0, count);
        assertEq(0, bscValidatorSet.getIncoming(consensusAddrs[0]));
        assertEq(_incoming, bscValidatorSet.getIncoming(consensusAddrs[1]));
        assertEq(_incoming, bscValidatorSet.getIncoming(consensusAddrs[2]));

        address[] memory vals = bscValidatorSet.getValidators();
        assertEq(2, vals.length);
        vm.stopPrank();
    }

    function testClean() public {
        (, address[] memory consensusAddrs, uint64[] memory votingPowers, bytes[] memory voteAddrs) =
            _batchCreateValidators(20);

        // case 1: all clean.
        vm.startPrank(coinbase);
        bscValidatorSet.updateValidatorSetV2(consensusAddrs, votingPowers, voteAddrs);

        for (uint256 i; i < consensusAddrs.length; ++i) {
            vm.roll(block.number + 1);
            slashIndicator.slash(consensusAddrs[i]);
        }

        // do clean
        bscValidatorSet.updateValidatorSetV2(consensusAddrs, votingPowers, voteAddrs);

        uint256 count;
        for (uint256 i; i < consensusAddrs.length; ++i) {
            (, count) = slashIndicator.getSlashIndicator(consensusAddrs[i]);
            assertEq(0, count);
        }

        // case 2: all stay.
        uint256 slashCount = 1 + slashIndicator.felonyThreshold() / slashIndicator.DECREASE_RATE();
        for (uint256 i; i < consensusAddrs.length; ++i) {
            for (uint256 j; j < slashCount; ++j) {
                vm.roll(block.number + 1);
                slashIndicator.slash(consensusAddrs[i]);
            }
        }

        // do clean
        bscValidatorSet.updateValidatorSetV2(consensusAddrs, votingPowers, voteAddrs);

        for (uint256 i; i < consensusAddrs.length; ++i) {
            (, count) = slashIndicator.getSlashIndicator(consensusAddrs[i]);
            assertEq(1, count);
        }

        // case 3: partial stay.
        for (uint256 i; i < 10; ++i) {
            for (uint256 j; j < slashCount; ++j) {
                vm.roll(block.number + 1);
                slashIndicator.slash(consensusAddrs[2 * i]);
            }
            vm.roll(block.number + 1);
            slashIndicator.slash(consensusAddrs[2 * i + 1]);
        }

        // do clean
        bscValidatorSet.updateValidatorSetV2(consensusAddrs, votingPowers, voteAddrs);

        for (uint256 i; i < 10; ++i) {
            (, count) = slashIndicator.getSlashIndicator(consensusAddrs[i]);
            if (i % 2 == 0) {
                assertEq(2, count);
            } else {
                assertEq(0, count);
            }
        }

        vm.stopPrank();
    }
=======
    function testMaintenanceFix() public {
        assert(bscValidatorSet.isCurrentValidator(validatorLast));

        (uint256 misdemeanorThreshold,) = slashIndicator.getSlashThresholds();
        (, uint256 countBefore) = slashIndicator.getSlashIndicator(validatorLast);

        uint256 height = block.number;
        for (uint256 i = countBefore; i < misdemeanorThreshold; i++) {
            vm.prank(coinbase);
            slashIndicator.slash(validatorLast);
            height++;
            vm.roll(height);
        }

        (, uint256 countAfter) = slashIndicator.getSlashIndicator(validatorLast);
        assertEq(countAfter, misdemeanorThreshold);

        // validatorLast already enter maintenance after misdemeanor
        assert(!bscValidatorSet.isCurrentValidator(validatorLast));

        // should felony
        vm.roll(height + 1000000);

        vm.prank(validatorLast);
        vm.expectRevert(bytes("can not enter Temporary Maintenance"));
        bscValidatorSet.enterMaintenance();

        // exit maintenance
        vm.prank(validatorLast);
        // can not avoid downtime slash by reducing gasLimit
        vm.expectRevert();
        bscValidatorSet.exitMaintenance{gas: 550000 }();

        vm.prank(validatorLast);
        bscValidatorSet.exitMaintenance{gas: 1000000 }();
    }

    function testMaintenanceFix2() public {
        address[] memory _consensusAddrs = bscValidatorSet.getValidators();
        uint256 numOfMaintainingBefore = bscValidatorSet.numOfMaintaining();
        assert(bscValidatorSet.isCurrentValidator(validatorLast));

        (uint256 misdemeanorThreshold, ) = slashIndicator.getSlashThresholds();
        (, uint256 countBefore) = slashIndicator.getSlashIndicator(validatorLast);

        uint256 height = block.number;
        for (uint256 i = countBefore; i < misdemeanorThreshold; i++) {
            vm.prank(coinbase);
            slashIndicator.slash(validatorLast);
            height++;
            vm.roll(height);
        }

        (, uint256 countAfter) = slashIndicator.getSlashIndicator(validatorLast);
        assertEq(countAfter, misdemeanorThreshold);

        // validatorLast already enter maintenance after misdemeanor
        assert(!bscValidatorSet.isCurrentValidator(validatorLast));
        assertEq(bscValidatorSet.numOfMaintaining(), numOfMaintainingBefore + 1);

        // should felony
        vm.roll(height + 1000000);

        uint256 len = _consensusAddrs.length;
        uint64[] memory _votingPowers = new uint64[](len);
        bytes[] memory _voteAddrs = new bytes[](len);
        for (uint256 i = 0; i < len; i++) {
            _votingPowers[i] = uint64(1);
            _voteAddrs[i] = bytes("11");
        }

        // close STAKE channel
        bytes memory value = abi.encodePacked(STAKING_CHANNELID, uint8(0));
        vm.prank(GOV_HUB_ADDR);
        crossChain.updateParam("enableOrDisableChannel", value);

        vm.prank(coinbase);
        bscValidatorSet.updateValidatorSetV2(_consensusAddrs, _votingPowers, _voteAddrs);

        assertEq(bscValidatorSet.numOfMaintaining(), numOfMaintainingBefore);
    }

    // todo: fix this after bc-fusion second sunset
    //    function testMisdemeanor() public {
    //        address[] memory vals = new address[](21);
    //        for (uint256 i; i < vals.length; ++i) {
    //            vals[i] = _getNextUserAddress();
    //        }
    //        vm.prank(address(crossChain));
    //        bscValidatorSet.handleSynPackage(STAKING_CHANNELID, _encodeOldValidatorSetUpdatePack(0x00, vals));
    //
    //        vm.startPrank(coinbase);
    //        uint256 _deposit = 1 ether;
    //        uint256 _incoming = _calcIncoming(_deposit);
    //        bscValidatorSet.deposit{ value: _deposit }(vals[0]);
    //        assertEq(_incoming, bscValidatorSet.getIncoming(vals[0]));
    //
    //        for (uint256 i; i < 50; ++i) {
    //            vm.roll(block.number + 1);
    //            slashIndicator.slash(vals[0]);
    //        }
    //        (, uint256 count) = slashIndicator.getSlashIndicator(vals[0]);
    //        assertEq(50, count);
    //        assertEq(0, bscValidatorSet.getIncoming(vals[0]));
    //
    //        // enter maintenance, cannot be slashed
    //        vm.roll(block.number + 1);
    //        slashIndicator.slash(vals[0]);
    //        (, count) = slashIndicator.getSlashIndicator(vals[0]);
    //        assertEq(50, count);
    //        vm.stopPrank();
    //
    //        address[] memory newVals = new address[](3);
    //        for (uint256 i; i < newVals.length; ++i) {
    //            newVals[i] = vals[i];
    //        }
    //        vm.prank(address(crossChain));
    //        bscValidatorSet.handleSynPackage(STAKING_CHANNELID, _encodeOldValidatorSetUpdatePack(0x00, newVals));
    //
    //        vm.startPrank(coinbase);
    //        bscValidatorSet.deposit{ value: 2 ether }(newVals[0]);
    //        assertEq(_incoming * 2, bscValidatorSet.getIncoming(newVals[0]));
    //
    //        for (uint256 i; i < 37; ++i) {
    //            vm.roll(block.number + 1);
    //            slashIndicator.slash(newVals[0]);
    //        }
    //        (, count) = slashIndicator.getSlashIndicator(newVals[0]);
    //        assertEq(50, count);
    //        assertEq(0, bscValidatorSet.getIncoming(newVals[0]));
    //        assertEq(_incoming, bscValidatorSet.getIncoming(newVals[1]));
    //        assertEq(_incoming, bscValidatorSet.getIncoming(newVals[2]));
    //
    //        bscValidatorSet.deposit{ value: _deposit }(newVals[1]);
    //        assertEq(_incoming * 2, bscValidatorSet.getIncoming(newVals[1]));
    //        for (uint256 i; i < 50; ++i) {
    //            vm.roll(block.number + 1);
    //            slashIndicator.slash(newVals[1]);
    //        }
    //        assertEq(_incoming, bscValidatorSet.getIncoming(newVals[0]));
    //        assertEq(0, bscValidatorSet.getIncoming(newVals[1]));
    //        assertEq(_incoming * 2, bscValidatorSet.getIncoming(newVals[2]));
    //
    //        assertEq(_incoming * 2, bscValidatorSet.getIncoming(newVals[2]));
    //        for (uint256 i; i < 50; ++i) {
    //            vm.roll(block.number + 1);
    //            slashIndicator.slash(newVals[2]);
    //        }
    //        assertEq(_incoming * 2, bscValidatorSet.getIncoming(newVals[0]));
    //        assertEq(_incoming, bscValidatorSet.getIncoming(newVals[1]));
    //        assertEq(0, bscValidatorSet.getIncoming(newVals[2]));
    //        vm.stopPrank();
    //    }
    //
    //    function testFelony() public {
    //        address[] memory vals = new address[](3);
    //        for (uint256 i; i < vals.length; ++i) {
    //            vals[i] = _getNextUserAddress();
    //        }
    //        vm.prank(address(crossChain));
    //        bscValidatorSet.handleSynPackage(STAKING_CHANNELID, _encodeOldValidatorSetUpdatePack(0x00, vals));
    //
    //        vm.startPrank(coinbase);
    //        uint256 _deposit = 1 ether;
    //        uint256 _incoming = _calcIncoming(_deposit);
    //        bscValidatorSet.deposit{ value: _deposit }(vals[0]);
    //        assertEq(_incoming, bscValidatorSet.getIncoming(vals[0]));
    //
    //        for (uint256 i; i < 50; ++i) {
    //            vm.roll(block.number + 1);
    //            slashIndicator.slash(vals[0]);
    //        }
    //        (, uint256 count) = slashIndicator.getSlashIndicator(vals[0]);
    //        assertEq(50, count);
    //        assertEq(0, bscValidatorSet.getIncoming(vals[0]));
    //        vm.stopPrank();
    //
    //        vm.prank(vals[0]);
    //        bscValidatorSet.exitMaintenance();
    //
    //        vm.startPrank(coinbase);
    //        bscValidatorSet.deposit{ value: _deposit }(vals[0]);
    //        for (uint256 i; i < 100; ++i) {
    //            vm.roll(block.number + 1);
    //            slashIndicator.slash(vals[0]);
    //        }
    //        (, count) = slashIndicator.getSlashIndicator(vals[0]);
    //        assertEq(0, count);
    //        assertEq(0, bscValidatorSet.getIncoming(vals[0]));
    //        assertEq(_incoming, bscValidatorSet.getIncoming(vals[1]));
    //        assertEq(_incoming, bscValidatorSet.getIncoming(vals[2]));
    //
    //        vals = bscValidatorSet.getValidators();
    //        assertEq(2, vals.length);
    //        vm.stopPrank();
    //    }
    //
    //    function testClean() public {
    //        // case 1: all clean.
    //        address[] memory vals = new address[](20);
    //        for (uint256 i; i < vals.length; ++i) {
    //            vals[i] = _getNextUserAddress();
    //        }
    //        vm.prank(address(crossChain));
    //        bscValidatorSet.handleSynPackage(STAKING_CHANNELID, _encodeOldValidatorSetUpdatePack(0x00, vals));
    //
    //        vm.startPrank(coinbase);
    //        for (uint256 i; i < vals.length; ++i) {
    //            vm.roll(block.number + 1);
    //            slashIndicator.slash(vals[i]);
    //        }
    //        vm.stopPrank();
    //
    //        // do clean
    //        vm.prank(address(crossChain));
    //        bscValidatorSet.handleSynPackage(STAKING_CHANNELID, _encodeOldValidatorSetUpdatePack(0x00, vals));
    //
    //        uint256 count;
    //        for (uint256 i; i < vals.length; ++i) {
    //            (, count) = slashIndicator.getSlashIndicator(vals[i]);
    //            assertEq(0, count);
    //        }
    //
    //        // case 2: all stay.
    //        uint256 slashCount = 1 + slashIndicator.felonyThreshold() / slashIndicator.DECREASE_RATE();
    //        vm.startPrank(coinbase);
    //        for (uint256 i; i < vals.length; ++i) {
    //            for (uint256 j; j < slashCount; ++j) {
    //                vm.roll(block.number + 1);
    //                slashIndicator.slash(vals[i]);
    //            }
    //        }
    //        vm.stopPrank();
    //
    //        // do clean
    //        vm.prank(address(crossChain));
    //        bscValidatorSet.handleSynPackage(STAKING_CHANNELID, _encodeOldValidatorSetUpdatePack(0x00, vals));
    //
    //        for (uint256 i; i < vals.length; ++i) {
    //            (, count) = slashIndicator.getSlashIndicator(vals[i]);
    //            assertEq(1, count);
    //        }
    //
    //        // case 3: partial stay.
    //        vm.startPrank(coinbase);
    //        for (uint256 i; i < 10; ++i) {
    //            for (uint256 j; j < slashCount; ++j) {
    //                vm.roll(block.number + 1);
    //                slashIndicator.slash(vals[2 * i]);
    //            }
    //            vm.roll(block.number + 1);
    //            slashIndicator.slash(vals[2 * i + 1]);
    //        }
    //        vm.stopPrank();
    //
    //        // do clean
    //        vm.prank(address(crossChain));
    //        bscValidatorSet.handleSynPackage(STAKING_CHANNELID, _encodeOldValidatorSetUpdatePack(0x00, vals));
    //
    //        for (uint256 i; i < 10; ++i) {
    //            (, count) = slashIndicator.getSlashIndicator(vals[i]);
    //            if (i % 2 == 0) {
    //                assertEq(2, count);
    //            } else {
    //                assertEq(0, count);
    //            }
    //        }
    //    }
>>>>>>> b743ce3f

    function testDoubleSignSlash() public {
        // mock data
        address mockValidator = 0x23618e81E3f5cdF7f54C3d65f7FBc0aBf5B21E8f;
        bytes memory headerA =
            hex"f9030ca01062d3d5015b9242bc193a9b0769f3d3780ecb55f97f40a752ae26d0b68cd0d8a0fae1a05fcb14bfd9b8a9f2b65007a9b6c2000de0627a73be644dd993d32342c49423618e81e3f5cdf7f54c3d65f7fbc0abf5b21e8fa0f385cc58ed297ff0d66eb5580b02853d3478ba418b1819ac659ee05df49b9794a0bf88464af369ed6b8cf02db00f0b9556ffa8d49cd491b00952a7f83431446638a00a6d0870e586a76278fbfdcedf76ef6679af18fc1f9137cfad495f434974ea81b90100000000000000000000000000000000000000000000000000000000000000000000000000000000000000000000000000000000000000000000000000000000000000000000000000000000000000000000000000000000000000000000000000000000000000000000000000000000000000000000000000000000000000000000000000000000000000000000000000000000000000000000000000000000000000000000000000000000000000000000000000000000000000000000000000000000000000000000000000000000000000000000000000000000000000000000000000000000000000000000000000000000000000000000000000000000000182013c830f4240830f424084658536fab90111da83010307846765746889676f312e32302e31318664617277696e0074159c05f8ae0eb860801d1e61afc5a1699481fd7571c3137c62099dd242c0b4b664c1d809136ab1440daa3f50ce6ed9403bc224f1ec2d1e8b093d10c1d0b10b03389d98b8c5fde5b4691c83166df0af32924c48b22eb60102e25b6c4055c66906c4df9d3ada9d1b73f84882013ba096e06042bbde89e3f2ef11866185c956e960f3288ddab992c418bb59c3b9ee5c82013ca0c32c37a3f15126f6a7b17e865a87156ae0ac40affb4e2b7b4ac90b836f8c59ae8074a3507c03946289530039298849a5940ad431ec66f96ffd7437827f8eeab9087dc18da3164374f42f1e3c6bebe554716130bd31492a03c993fee78c456ce94301a0232c9ba2d41b40d36ed794c306747bcbc49bf61a0f37409c18bfe2b5bef26a2d880000000000000000";
        bytes memory headerB =
            hex"f9030ca01062d3d5015b9242bc193a9b0769f3d3780ecb55f97f40a752ae26d0b68cd0d8a0b2789a5357827ed838335283e15c4dcc42b9bebcbf2919a18613246787e2f9609423618e81e3f5cdf7f54c3d65f7fbc0abf5b21e8fa071ce4c09ee275206013f0063761bc19c93c13990582f918cc57333634c94ce89a00e095703e5c9b149f253fe89697230029e32484a410b4b1f2c61442d73c3095aa0d317ae19ede7c8a2d3ac9ef98735b049bcb7278d12f48c42b924538b60a25e12b90100000000000000000000000000000000000000000000000000000000000000000000000000000000000000000000000000000000000000000000000000000000000000000000000000000000000000000000000000000000000000000000000000000000000000000000000000000000000000000000000000000000000000000000000000000000000000000000000000000000000000000000000000000000000000000000000000000000000000000000000000000000000000000000000000000000000000000000000000000000000000000000000000000000000000000000000000000000000000000000000000000000000000000000000000000000000182013c830f4240830f424084658536fab90111da83010307846765746889676f312e32302e31318664617277696e0074159c05f8ae0eb860801d1e61afc5a1699481fd7571c3137c62099dd242c0b4b664c1d809136ab1440daa3f50ce6ed9403bc224f1ec2d1e8b093d10c1d0b10b03389d98b8c5fde5b4691c83166df0af32924c48b22eb60102e25b6c4055c66906c4df9d3ada9d1b73f84882013ba096e06042bbde89e3f2ef11866185c956e960f3288ddab992c418bb59c3b9ee5c82013ca0c32c37a3f15126f6a7b17e865a87156ae0ac40affb4e2b7b4ac90b836f8c59ae80926cf08f6dbbabef4df538d004feff0a6f7363bf2a0a71c805f08444e83da4eb2aeecbf9efe11da04cf537cd33d3cd5b0148401c9da5f8bd45af3b6169bace7501a0b56228685be711834d0f154292d07826dea42a0fad3e4f56c31470b7fbfbea26880000000000000000";

        uint256 mockEvidenceHeight = block.number - 1;
        bytes memory mockOutput = bytes.concat(abi.encodePacked(mockValidator), abi.encodePacked(mockEvidenceHeight));
        vm.mockCall(address(0x68), "", mockOutput);
        vm.mockCall(
            address(stakeHub), abi.encodeCall(stakeHub.consensusToOperator, (mockValidator)), abi.encode(mockValidator)
        );

        vm.prank(relayer);
        vm.expectRevert(StakeHub.ValidatorNotExisted.selector);
        slashIndicator.submitDoubleSignEvidence(headerA, headerB);
    }

<<<<<<< HEAD
    function testMaliciousVoteSlash() public {
        if (!slashIndicator.enableMaliciousVoteSlash()) {
            bytes memory key = "enableMaliciousVoteSlash";
            bytes memory value = bytes(hex"0000000000000000000000000000000000000000000000000000000000000001");
            _updateParamByGovHub(key, value, address(slashIndicator));
        }

        (
            address[] memory operatorAddrs,
            address[] memory consensusAddrs,
            uint64[] memory votingPowers,
            bytes[] memory voteAddrs
        ) = _batchCreateValidators(20);
        vm.prank(coinbase);
        bscValidatorSet.updateValidatorSetV2(consensusAddrs, votingPowers, voteAddrs);

        // case1: valid finality evidence: same target block
        uint256 srcNumA = block.number - 20;
        uint256 tarNumA = block.number - 10;
        uint256 srcNumB = block.number - 15;
        uint256 tarNumB = tarNumA;
        SlashIndicator.VoteData memory voteA;
        voteA.srcNum = srcNumA;
        voteA.srcHash = blockhash(srcNumA);
        voteA.tarNum = tarNumA;
        voteA.tarHash = blockhash(tarNumA);
        voteA.sig =
            hex"000000000000000000000000000000000000000000000000000000000000000000000000000000000000000000000000000000000000000000000000000000000000000000000000000000000000000000000000000000000000000000000001";

        SlashIndicator.VoteData memory voteB;
        voteB.srcNum = srcNumB;
        voteB.srcHash = blockhash(srcNumB);
        voteB.tarNum = tarNumB;
        voteB.tarHash = blockhash(tarNumB);
        voteB.sig =
            hex"000000000000000000000000000000000000000000000000000000000000000000000000000000000000000000000000000000000000000000000000000000000000000000000000000000000000000000000000000000000000000000000002";

        SlashIndicator.FinalityEvidence memory evidence;
        evidence.voteA = voteA;
        evidence.voteB = voteB;
        evidence.voteAddr = voteAddrs[0];

        vm.expectEmit(true, false, false, false, address(stakeHub));
        emit ValidatorSlashed(operatorAddrs[0], 0, 0, 2); // only check operator address
        vm.prank(relayer);
        slashIndicator.submitFinalityViolationEvidence(evidence);
    }
=======
    //    function testMaliciousVoteSlash() public {
    //        if (!slashIndicator.enableMaliciousVoteSlash()) {
    //            bytes memory key = "enableMaliciousVoteSlash";
    //            bytes memory value = bytes(hex"0000000000000000000000000000000000000000000000000000000000000001");
    //            _updateParamByGovHub(key, value, address(slashIndicator));
    //        }
    //
    //        address[] memory vals = new address[](20);
    //        bytes[] memory voteAddrs = new bytes[](20);
    //        for (uint256 i; i < vals.length; ++i) {
    //            vals[i] = _getNextUserAddress();
    //            voteAddrs[i] =
    //                bytes.concat(hex"00000000000000000000000000000000000000000000000000000000", abi.encodePacked(vals[i])); // 28 + 20
    //        }
    //        vm.prank(address(crossChain));
    //        bscValidatorSet.handleSynPackage(STAKING_CHANNELID, _encodeNewValidatorSetUpdatePack(0x00, vals, voteAddrs));
    //
    //        // case1: valid finality evidence: same target block
    //        uint256 srcNumA = block.number - 20;
    //        uint256 tarNumA = block.number - 10;
    //        uint256 srcNumB = block.number - 15;
    //        uint256 tarNumB = tarNumA;
    //        SlashIndicator.VoteData memory voteA;
    //        voteA.srcNum = srcNumA;
    //        voteA.srcHash = blockhash(srcNumA);
    //        voteA.tarNum = tarNumA;
    //        voteA.tarHash = blockhash(tarNumA);
    //        voteA.sig =
    //            hex"000000000000000000000000000000000000000000000000000000000000000000000000000000000000000000000000000000000000000000000000000000000000000000000000000000000000000000000000000000000000000000000001";
    //
    //        SlashIndicator.VoteData memory voteB;
    //        voteB.srcNum = srcNumB;
    //        voteB.srcHash = blockhash(srcNumB);
    //        voteB.tarNum = tarNumB;
    //        voteB.tarHash = blockhash(tarNumB);
    //        voteB.sig =
    //            hex"000000000000000000000000000000000000000000000000000000000000000000000000000000000000000000000000000000000000000000000000000000000000000000000000000000000000000000000000000000000000000000000002";
    //
    //        SlashIndicator.FinalityEvidence memory evidence;
    //        evidence.voteA = voteA;
    //        evidence.voteB = voteB;
    //        evidence.voteAddr = voteAddrs[0];
    //
    //        vm.mockCall(address(0x66), "", hex"01");
    //        bytes32 voteAddrSlice; // empty. don't check this
    //        vm.expectEmit(false, false, false, false, address(slashIndicator));
    //        emit maliciousVoteSlashed(voteAddrSlice);
    //        vm.prank(relayer);
    //        slashIndicator.submitFinalityViolationEvidence(evidence);
    //    }
>>>>>>> b743ce3f

    function _calcIncoming(uint256 value) internal view returns (uint256 incoming) {
        uint256 toSystemReward = (value * systemRewardRatio) / systemRewardRatioScale;
        uint256 toBurn = (value * burnRatio) / burnRatioScale;
        incoming = value - toSystemReward - toBurn;
    }
}<|MERGE_RESOLUTION|>--- conflicted
+++ resolved
@@ -108,7 +108,88 @@
         bscValidatorSet.enterMaintenance();
     }
 
-<<<<<<< HEAD
+    function testMaintenanceFix() public {
+        assert(bscValidatorSet.isCurrentValidator(validatorLast));
+
+        (uint256 misdemeanorThreshold,) = slashIndicator.getSlashThresholds();
+        (, uint256 countBefore) = slashIndicator.getSlashIndicator(validatorLast);
+
+        uint256 height = block.number;
+        for (uint256 i = countBefore; i < misdemeanorThreshold; i++) {
+            vm.prank(coinbase);
+            slashIndicator.slash(validatorLast);
+            height++;
+            vm.roll(height);
+        }
+
+        (, uint256 countAfter) = slashIndicator.getSlashIndicator(validatorLast);
+        assertEq(countAfter, misdemeanorThreshold);
+
+        // validatorLast already enter maintenance after misdemeanor
+        assert(!bscValidatorSet.isCurrentValidator(validatorLast));
+
+        // should felony
+        vm.roll(height + 1000000);
+
+        vm.prank(validatorLast);
+        vm.expectRevert(bytes("can not enter Temporary Maintenance"));
+        bscValidatorSet.enterMaintenance();
+
+        // exit maintenance
+        vm.prank(validatorLast);
+        // can not avoid downtime slash by reducing gasLimit
+        vm.expectRevert();
+        bscValidatorSet.exitMaintenance{gas: 550000 }();
+
+        vm.prank(validatorLast);
+        bscValidatorSet.exitMaintenance{gas: 1000000 }();
+    }
+
+    function testMaintenanceFix2() public {
+        address[] memory _consensusAddrs = bscValidatorSet.getValidators();
+        uint256 numOfMaintainingBefore = bscValidatorSet.numOfMaintaining();
+        assert(bscValidatorSet.isCurrentValidator(validatorLast));
+
+        (uint256 misdemeanorThreshold, ) = slashIndicator.getSlashThresholds();
+        (, uint256 countBefore) = slashIndicator.getSlashIndicator(validatorLast);
+
+        uint256 height = block.number;
+        for (uint256 i = countBefore; i < misdemeanorThreshold; i++) {
+            vm.prank(coinbase);
+            slashIndicator.slash(validatorLast);
+            height++;
+            vm.roll(height);
+        }
+
+        (, uint256 countAfter) = slashIndicator.getSlashIndicator(validatorLast);
+        assertEq(countAfter, misdemeanorThreshold);
+
+        // validatorLast already enter maintenance after misdemeanor
+        assert(!bscValidatorSet.isCurrentValidator(validatorLast));
+        assertEq(bscValidatorSet.numOfMaintaining(), numOfMaintainingBefore + 1);
+
+        // should felony
+        vm.roll(height + 1000000);
+
+        uint256 len = _consensusAddrs.length;
+        uint64[] memory _votingPowers = new uint64[](len);
+        bytes[] memory _voteAddrs = new bytes[](len);
+        for (uint256 i = 0; i < len; i++) {
+            _votingPowers[i] = uint64(1);
+            _voteAddrs[i] = bytes("11");
+        }
+
+        // close STAKE channel
+        bytes memory value = abi.encodePacked(STAKING_CHANNELID, uint8(0));
+        vm.prank(GOV_HUB_ADDR);
+        crossChain.updateParam("enableOrDisableChannel", value);
+
+        vm.prank(coinbase);
+        bscValidatorSet.updateValidatorSetV2(_consensusAddrs, _votingPowers, _voteAddrs);
+
+        assertEq(bscValidatorSet.numOfMaintaining(), numOfMaintainingBefore);
+    }
+
     function testMisdemeanor() public {
         (, address[] memory consensusAddrs, uint64[] memory votingPowers, bytes[] memory voteAddrs) =
             _batchCreateValidators(21);
@@ -283,276 +364,6 @@
 
         vm.stopPrank();
     }
-=======
-    function testMaintenanceFix() public {
-        assert(bscValidatorSet.isCurrentValidator(validatorLast));
-
-        (uint256 misdemeanorThreshold,) = slashIndicator.getSlashThresholds();
-        (, uint256 countBefore) = slashIndicator.getSlashIndicator(validatorLast);
-
-        uint256 height = block.number;
-        for (uint256 i = countBefore; i < misdemeanorThreshold; i++) {
-            vm.prank(coinbase);
-            slashIndicator.slash(validatorLast);
-            height++;
-            vm.roll(height);
-        }
-
-        (, uint256 countAfter) = slashIndicator.getSlashIndicator(validatorLast);
-        assertEq(countAfter, misdemeanorThreshold);
-
-        // validatorLast already enter maintenance after misdemeanor
-        assert(!bscValidatorSet.isCurrentValidator(validatorLast));
-
-        // should felony
-        vm.roll(height + 1000000);
-
-        vm.prank(validatorLast);
-        vm.expectRevert(bytes("can not enter Temporary Maintenance"));
-        bscValidatorSet.enterMaintenance();
-
-        // exit maintenance
-        vm.prank(validatorLast);
-        // can not avoid downtime slash by reducing gasLimit
-        vm.expectRevert();
-        bscValidatorSet.exitMaintenance{gas: 550000 }();
-
-        vm.prank(validatorLast);
-        bscValidatorSet.exitMaintenance{gas: 1000000 }();
-    }
-
-    function testMaintenanceFix2() public {
-        address[] memory _consensusAddrs = bscValidatorSet.getValidators();
-        uint256 numOfMaintainingBefore = bscValidatorSet.numOfMaintaining();
-        assert(bscValidatorSet.isCurrentValidator(validatorLast));
-
-        (uint256 misdemeanorThreshold, ) = slashIndicator.getSlashThresholds();
-        (, uint256 countBefore) = slashIndicator.getSlashIndicator(validatorLast);
-
-        uint256 height = block.number;
-        for (uint256 i = countBefore; i < misdemeanorThreshold; i++) {
-            vm.prank(coinbase);
-            slashIndicator.slash(validatorLast);
-            height++;
-            vm.roll(height);
-        }
-
-        (, uint256 countAfter) = slashIndicator.getSlashIndicator(validatorLast);
-        assertEq(countAfter, misdemeanorThreshold);
-
-        // validatorLast already enter maintenance after misdemeanor
-        assert(!bscValidatorSet.isCurrentValidator(validatorLast));
-        assertEq(bscValidatorSet.numOfMaintaining(), numOfMaintainingBefore + 1);
-
-        // should felony
-        vm.roll(height + 1000000);
-
-        uint256 len = _consensusAddrs.length;
-        uint64[] memory _votingPowers = new uint64[](len);
-        bytes[] memory _voteAddrs = new bytes[](len);
-        for (uint256 i = 0; i < len; i++) {
-            _votingPowers[i] = uint64(1);
-            _voteAddrs[i] = bytes("11");
-        }
-
-        // close STAKE channel
-        bytes memory value = abi.encodePacked(STAKING_CHANNELID, uint8(0));
-        vm.prank(GOV_HUB_ADDR);
-        crossChain.updateParam("enableOrDisableChannel", value);
-
-        vm.prank(coinbase);
-        bscValidatorSet.updateValidatorSetV2(_consensusAddrs, _votingPowers, _voteAddrs);
-
-        assertEq(bscValidatorSet.numOfMaintaining(), numOfMaintainingBefore);
-    }
-
-    // todo: fix this after bc-fusion second sunset
-    //    function testMisdemeanor() public {
-    //        address[] memory vals = new address[](21);
-    //        for (uint256 i; i < vals.length; ++i) {
-    //            vals[i] = _getNextUserAddress();
-    //        }
-    //        vm.prank(address(crossChain));
-    //        bscValidatorSet.handleSynPackage(STAKING_CHANNELID, _encodeOldValidatorSetUpdatePack(0x00, vals));
-    //
-    //        vm.startPrank(coinbase);
-    //        uint256 _deposit = 1 ether;
-    //        uint256 _incoming = _calcIncoming(_deposit);
-    //        bscValidatorSet.deposit{ value: _deposit }(vals[0]);
-    //        assertEq(_incoming, bscValidatorSet.getIncoming(vals[0]));
-    //
-    //        for (uint256 i; i < 50; ++i) {
-    //            vm.roll(block.number + 1);
-    //            slashIndicator.slash(vals[0]);
-    //        }
-    //        (, uint256 count) = slashIndicator.getSlashIndicator(vals[0]);
-    //        assertEq(50, count);
-    //        assertEq(0, bscValidatorSet.getIncoming(vals[0]));
-    //
-    //        // enter maintenance, cannot be slashed
-    //        vm.roll(block.number + 1);
-    //        slashIndicator.slash(vals[0]);
-    //        (, count) = slashIndicator.getSlashIndicator(vals[0]);
-    //        assertEq(50, count);
-    //        vm.stopPrank();
-    //
-    //        address[] memory newVals = new address[](3);
-    //        for (uint256 i; i < newVals.length; ++i) {
-    //            newVals[i] = vals[i];
-    //        }
-    //        vm.prank(address(crossChain));
-    //        bscValidatorSet.handleSynPackage(STAKING_CHANNELID, _encodeOldValidatorSetUpdatePack(0x00, newVals));
-    //
-    //        vm.startPrank(coinbase);
-    //        bscValidatorSet.deposit{ value: 2 ether }(newVals[0]);
-    //        assertEq(_incoming * 2, bscValidatorSet.getIncoming(newVals[0]));
-    //
-    //        for (uint256 i; i < 37; ++i) {
-    //            vm.roll(block.number + 1);
-    //            slashIndicator.slash(newVals[0]);
-    //        }
-    //        (, count) = slashIndicator.getSlashIndicator(newVals[0]);
-    //        assertEq(50, count);
-    //        assertEq(0, bscValidatorSet.getIncoming(newVals[0]));
-    //        assertEq(_incoming, bscValidatorSet.getIncoming(newVals[1]));
-    //        assertEq(_incoming, bscValidatorSet.getIncoming(newVals[2]));
-    //
-    //        bscValidatorSet.deposit{ value: _deposit }(newVals[1]);
-    //        assertEq(_incoming * 2, bscValidatorSet.getIncoming(newVals[1]));
-    //        for (uint256 i; i < 50; ++i) {
-    //            vm.roll(block.number + 1);
-    //            slashIndicator.slash(newVals[1]);
-    //        }
-    //        assertEq(_incoming, bscValidatorSet.getIncoming(newVals[0]));
-    //        assertEq(0, bscValidatorSet.getIncoming(newVals[1]));
-    //        assertEq(_incoming * 2, bscValidatorSet.getIncoming(newVals[2]));
-    //
-    //        assertEq(_incoming * 2, bscValidatorSet.getIncoming(newVals[2]));
-    //        for (uint256 i; i < 50; ++i) {
-    //            vm.roll(block.number + 1);
-    //            slashIndicator.slash(newVals[2]);
-    //        }
-    //        assertEq(_incoming * 2, bscValidatorSet.getIncoming(newVals[0]));
-    //        assertEq(_incoming, bscValidatorSet.getIncoming(newVals[1]));
-    //        assertEq(0, bscValidatorSet.getIncoming(newVals[2]));
-    //        vm.stopPrank();
-    //    }
-    //
-    //    function testFelony() public {
-    //        address[] memory vals = new address[](3);
-    //        for (uint256 i; i < vals.length; ++i) {
-    //            vals[i] = _getNextUserAddress();
-    //        }
-    //        vm.prank(address(crossChain));
-    //        bscValidatorSet.handleSynPackage(STAKING_CHANNELID, _encodeOldValidatorSetUpdatePack(0x00, vals));
-    //
-    //        vm.startPrank(coinbase);
-    //        uint256 _deposit = 1 ether;
-    //        uint256 _incoming = _calcIncoming(_deposit);
-    //        bscValidatorSet.deposit{ value: _deposit }(vals[0]);
-    //        assertEq(_incoming, bscValidatorSet.getIncoming(vals[0]));
-    //
-    //        for (uint256 i; i < 50; ++i) {
-    //            vm.roll(block.number + 1);
-    //            slashIndicator.slash(vals[0]);
-    //        }
-    //        (, uint256 count) = slashIndicator.getSlashIndicator(vals[0]);
-    //        assertEq(50, count);
-    //        assertEq(0, bscValidatorSet.getIncoming(vals[0]));
-    //        vm.stopPrank();
-    //
-    //        vm.prank(vals[0]);
-    //        bscValidatorSet.exitMaintenance();
-    //
-    //        vm.startPrank(coinbase);
-    //        bscValidatorSet.deposit{ value: _deposit }(vals[0]);
-    //        for (uint256 i; i < 100; ++i) {
-    //            vm.roll(block.number + 1);
-    //            slashIndicator.slash(vals[0]);
-    //        }
-    //        (, count) = slashIndicator.getSlashIndicator(vals[0]);
-    //        assertEq(0, count);
-    //        assertEq(0, bscValidatorSet.getIncoming(vals[0]));
-    //        assertEq(_incoming, bscValidatorSet.getIncoming(vals[1]));
-    //        assertEq(_incoming, bscValidatorSet.getIncoming(vals[2]));
-    //
-    //        vals = bscValidatorSet.getValidators();
-    //        assertEq(2, vals.length);
-    //        vm.stopPrank();
-    //    }
-    //
-    //    function testClean() public {
-    //        // case 1: all clean.
-    //        address[] memory vals = new address[](20);
-    //        for (uint256 i; i < vals.length; ++i) {
-    //            vals[i] = _getNextUserAddress();
-    //        }
-    //        vm.prank(address(crossChain));
-    //        bscValidatorSet.handleSynPackage(STAKING_CHANNELID, _encodeOldValidatorSetUpdatePack(0x00, vals));
-    //
-    //        vm.startPrank(coinbase);
-    //        for (uint256 i; i < vals.length; ++i) {
-    //            vm.roll(block.number + 1);
-    //            slashIndicator.slash(vals[i]);
-    //        }
-    //        vm.stopPrank();
-    //
-    //        // do clean
-    //        vm.prank(address(crossChain));
-    //        bscValidatorSet.handleSynPackage(STAKING_CHANNELID, _encodeOldValidatorSetUpdatePack(0x00, vals));
-    //
-    //        uint256 count;
-    //        for (uint256 i; i < vals.length; ++i) {
-    //            (, count) = slashIndicator.getSlashIndicator(vals[i]);
-    //            assertEq(0, count);
-    //        }
-    //
-    //        // case 2: all stay.
-    //        uint256 slashCount = 1 + slashIndicator.felonyThreshold() / slashIndicator.DECREASE_RATE();
-    //        vm.startPrank(coinbase);
-    //        for (uint256 i; i < vals.length; ++i) {
-    //            for (uint256 j; j < slashCount; ++j) {
-    //                vm.roll(block.number + 1);
-    //                slashIndicator.slash(vals[i]);
-    //            }
-    //        }
-    //        vm.stopPrank();
-    //
-    //        // do clean
-    //        vm.prank(address(crossChain));
-    //        bscValidatorSet.handleSynPackage(STAKING_CHANNELID, _encodeOldValidatorSetUpdatePack(0x00, vals));
-    //
-    //        for (uint256 i; i < vals.length; ++i) {
-    //            (, count) = slashIndicator.getSlashIndicator(vals[i]);
-    //            assertEq(1, count);
-    //        }
-    //
-    //        // case 3: partial stay.
-    //        vm.startPrank(coinbase);
-    //        for (uint256 i; i < 10; ++i) {
-    //            for (uint256 j; j < slashCount; ++j) {
-    //                vm.roll(block.number + 1);
-    //                slashIndicator.slash(vals[2 * i]);
-    //            }
-    //            vm.roll(block.number + 1);
-    //            slashIndicator.slash(vals[2 * i + 1]);
-    //        }
-    //        vm.stopPrank();
-    //
-    //        // do clean
-    //        vm.prank(address(crossChain));
-    //        bscValidatorSet.handleSynPackage(STAKING_CHANNELID, _encodeOldValidatorSetUpdatePack(0x00, vals));
-    //
-    //        for (uint256 i; i < 10; ++i) {
-    //            (, count) = slashIndicator.getSlashIndicator(vals[i]);
-    //            if (i % 2 == 0) {
-    //                assertEq(2, count);
-    //            } else {
-    //                assertEq(0, count);
-    //            }
-    //        }
-    //    }
->>>>>>> b743ce3f
 
     function testDoubleSignSlash() public {
         // mock data
@@ -574,7 +385,6 @@
         slashIndicator.submitDoubleSignEvidence(headerA, headerB);
     }
 
-<<<<<<< HEAD
     function testMaliciousVoteSlash() public {
         if (!slashIndicator.enableMaliciousVoteSlash()) {
             bytes memory key = "enableMaliciousVoteSlash";
@@ -622,58 +432,6 @@
         vm.prank(relayer);
         slashIndicator.submitFinalityViolationEvidence(evidence);
     }
-=======
-    //    function testMaliciousVoteSlash() public {
-    //        if (!slashIndicator.enableMaliciousVoteSlash()) {
-    //            bytes memory key = "enableMaliciousVoteSlash";
-    //            bytes memory value = bytes(hex"0000000000000000000000000000000000000000000000000000000000000001");
-    //            _updateParamByGovHub(key, value, address(slashIndicator));
-    //        }
-    //
-    //        address[] memory vals = new address[](20);
-    //        bytes[] memory voteAddrs = new bytes[](20);
-    //        for (uint256 i; i < vals.length; ++i) {
-    //            vals[i] = _getNextUserAddress();
-    //            voteAddrs[i] =
-    //                bytes.concat(hex"00000000000000000000000000000000000000000000000000000000", abi.encodePacked(vals[i])); // 28 + 20
-    //        }
-    //        vm.prank(address(crossChain));
-    //        bscValidatorSet.handleSynPackage(STAKING_CHANNELID, _encodeNewValidatorSetUpdatePack(0x00, vals, voteAddrs));
-    //
-    //        // case1: valid finality evidence: same target block
-    //        uint256 srcNumA = block.number - 20;
-    //        uint256 tarNumA = block.number - 10;
-    //        uint256 srcNumB = block.number - 15;
-    //        uint256 tarNumB = tarNumA;
-    //        SlashIndicator.VoteData memory voteA;
-    //        voteA.srcNum = srcNumA;
-    //        voteA.srcHash = blockhash(srcNumA);
-    //        voteA.tarNum = tarNumA;
-    //        voteA.tarHash = blockhash(tarNumA);
-    //        voteA.sig =
-    //            hex"000000000000000000000000000000000000000000000000000000000000000000000000000000000000000000000000000000000000000000000000000000000000000000000000000000000000000000000000000000000000000000000001";
-    //
-    //        SlashIndicator.VoteData memory voteB;
-    //        voteB.srcNum = srcNumB;
-    //        voteB.srcHash = blockhash(srcNumB);
-    //        voteB.tarNum = tarNumB;
-    //        voteB.tarHash = blockhash(tarNumB);
-    //        voteB.sig =
-    //            hex"000000000000000000000000000000000000000000000000000000000000000000000000000000000000000000000000000000000000000000000000000000000000000000000000000000000000000000000000000000000000000000000002";
-    //
-    //        SlashIndicator.FinalityEvidence memory evidence;
-    //        evidence.voteA = voteA;
-    //        evidence.voteB = voteB;
-    //        evidence.voteAddr = voteAddrs[0];
-    //
-    //        vm.mockCall(address(0x66), "", hex"01");
-    //        bytes32 voteAddrSlice; // empty. don't check this
-    //        vm.expectEmit(false, false, false, false, address(slashIndicator));
-    //        emit maliciousVoteSlashed(voteAddrSlice);
-    //        vm.prank(relayer);
-    //        slashIndicator.submitFinalityViolationEvidence(evidence);
-    //    }
->>>>>>> b743ce3f
 
     function _calcIncoming(uint256 value) internal view returns (uint256 incoming) {
         uint256 toSystemReward = (value * systemRewardRatio) / systemRewardRatioScale;
