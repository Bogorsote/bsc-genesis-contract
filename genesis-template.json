--- conflicted
+++ resolved
@@ -24,15 +24,10 @@
     "berlinBlock": 8,
     "londonBlock": 8,
     "hertzBlock": 8,
-<<<<<<< HEAD
+    "hertzfixBlock": 8,
     "shanghaiTime": 0,
     "keplerTime": 0,
     "feynmanTime": 0,
-=======
-    "hertzfixBlock": 8,
-    "shanghaiTime": 0,
-    "keplerTime": 0,
->>>>>>> c7512be5
     "parlia": {
       "period": 3,
       "epoch": 200
